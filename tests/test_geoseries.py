from __future__ import absolute_import

import os
import shutil
import tempfile
import numpy as np
from numpy.testing import assert_array_equal
from pandas import Series
from shapely.geometry import (Polygon, Point, LineString,
                              MultiPoint, MultiLineString, MultiPolygon)
from shapely.geometry.base import BaseGeometry
from geopandas import GeoSeries
from .util import unittest, geom_equals, geom_almost_equals


class TestSeries(unittest.TestCase):

    def setUp(self):
        self.tempdir = tempfile.mkdtemp()
        self.t1 = Polygon([(0, 0), (1, 0), (1, 1)])
        self.t2 = Polygon([(0, 0), (1, 1), (0, 1)])
        self.sq = Polygon([(0, 0), (1, 0), (1, 1), (0, 1)])
        self.g1 = GeoSeries([self.t1, self.sq])
        self.g2 = GeoSeries([self.sq, self.t1])
        self.g3 = GeoSeries([self.t1, self.t2])
        self.g3.crs = {'init': 'epsg:4326', 'no_defs': True}
        self.g4 = GeoSeries([self.t2, self.t1])
        self.na = GeoSeries([self.t1, self.t2, Polygon()])
        self.na_none = GeoSeries([self.t1, self.t2, None])
        self.a1 = self.g1.copy()
        self.a1.index = ['A', 'B']
        self.a2 = self.g2.copy()
        self.a2.index = ['B', 'C']
        self.esb = Point(-73.9847, 40.7484)
        self.sol = Point(-74.0446, 40.6893)
        self.landmarks = GeoSeries([self.esb, self.sol],
                                   crs={'init': 'epsg:4326', 'no_defs': True})
        self.l1 = LineString([(0, 0), (0, 1), (1, 1)])
        self.l2 = LineString([(0, 0), (1, 0), (1, 1), (0, 1)])
        self.g5 = GeoSeries([self.l1, self.l2])

    def tearDown(self):
        shutil.rmtree(self.tempdir)

    def test_single_geom_constructor(self):
        p = Point(1,2)
        line = LineString([(2, 3), (4, 5), (5, 6)])
        poly = Polygon([(0, 0), (1, 0), (1, 1)],
                          [[(.1, .1), (.9, .1), (.9, .9)]])
        mp = MultiPoint([(1, 2), (3, 4), (5, 6)])
        mline = MultiLineString([[(1, 2), (3, 4), (5, 6)], [(7, 8), (9, 10)]])

        poly2 = Polygon([(1, 1), (1, -1), (-1, -1), (-1, 1)],
                        [[(.5, .5), (.5, -.5), (-.5, -.5), (-.5, .5)]])
        mpoly = MultiPolygon([poly, poly2])

        geoms = [p, line, poly, mp, mline, mpoly]
        index = ['a', 'b', 'c', 'd']

        for g in geoms:
            gs = GeoSeries(g)
            self.assert_(len(gs) == 1)
            self.assert_(gs.iloc[0] is g)

            gs = GeoSeries(g, index=index)
            self.assert_(len(gs) == len(index))
            for x in gs:
                self.assert_(x is g)

    def test_copy(self):
        gc = self.g3.copy()
        self.assertTrue(type(gc) is GeoSeries)
        self.assertEqual(self.g3.name, gc.name)
        self.assertEqual(self.g3.crs, gc.crs)

    def test_in(self):
        self.assertTrue(self.t1 in self.g1)
        self.assertTrue(self.sq in self.g1)
        self.assertTrue(self.t1 in self.a1)
        self.assertTrue(self.t2 in self.g3)
        self.assertTrue(self.sq not in self.g3)
        self.assertTrue(5 not in self.g3)

    def test_geom_equals(self):
        self.assertTrue(np.alltrue(self.g1.geom_equals(self.g1)))
        assert_array_equal(self.g1.geom_equals(self.sq), [False, True])

    def test_geom_equals_align(self):
        a = self.a1.geom_equals(self.a2)
        self.assertFalse(a['A'])
        self.assertTrue(a['B'])
        self.assertFalse(a['C'])

    def test_align(self):
        a1, a2 = self.a1.align(self.a2)
        self.assertTrue(a2['A'].is_empty)
        self.assertTrue(a1['B'].equals(a2['B']))
        self.assertTrue(a1['C'].is_empty)

    def test_geom_almost_equals(self):
        # TODO: test decimal parameter
        self.assertTrue(np.alltrue(self.g1.geom_almost_equals(self.g1)))
        assert_array_equal(self.g1.geom_almost_equals(self.sq), [False, True])

    def test_geom_equals_exact(self):
        # TODO: test tolerance parameter
        self.assertTrue(np.alltrue(self.g1.geom_equals_exact(self.g1, 0.001)))
        assert_array_equal(self.g1.geom_equals_exact(self.sq, 0.001), [False, True])

    def test_to_file(self):
        """ Test to_file and from_file """
        tempfilename = os.path.join(self.tempdir, 'test.shp')
        self.g3.to_file(tempfilename)
        # Read layer back in?
        s = GeoSeries.from_file(tempfilename)
        self.assertTrue(all(self.g3.geom_equals(s)))
        # TODO: compare crs

    def test_representative_point(self):
        self.assertTrue(np.alltrue(self.g1.contains(self.g1.representative_point())))
        self.assertTrue(np.alltrue(self.g2.contains(self.g2.representative_point())))
        self.assertTrue(np.alltrue(self.g3.contains(self.g3.representative_point())))
        self.assertTrue(np.alltrue(self.g4.contains(self.g4.representative_point())))

    def test_transform(self):
        utm18n = self.landmarks.to_crs(epsg=26918)
        lonlat = utm18n.to_crs(epsg=4326)
        self.assertTrue(np.alltrue(self.landmarks.geom_almost_equals(lonlat)))
        with self.assertRaises(ValueError):
            self.g1.to_crs(epsg=4326)
        with self.assertRaises(TypeError):
            self.landmarks.to_crs(crs=None, epsg=None)

    def test_fillna(self):
        na = self.na_none.fillna(Point())
        self.assertTrue(isinstance(na[2], BaseGeometry))
        self.assertTrue(na[2].is_empty)
        self.assertTrue(geom_equals(self.na_none[:2], na[:2]))
        # XXX: method works inconsistently for different pandas versions
        #self.na_none.fillna(method='backfill')

<<<<<<< HEAD
    def test_interpolate(self):
        res = self.g5.interpolate(0.75, normalized=True)
        self.assertTrue(geom_equals(res, GeoSeries([Point(0.5, 1.0),
                                                    Point(0.75, 1.0)])))
        res = self.g5.interpolate(1.5)
        self.assertTrue(geom_equals(res, GeoSeries([Point(0.5, 1.0),
                                                    Point(1.0, 0.5)])))
        
    def test_project(self):
        res = self.g5.project(Point(1.0, 0.5))
        assert_array_equal(res, [2.0, 1.5])
        res = self.g5.project(Point(1.0, 0.5), normalized=True)
        assert_array_equal(res, [1.0, 0.5])
        
    def test_translate_tuple(self):
        trans = self.sol.x - self.esb.x, self.sol.y - self.esb.y
        self.assertTrue(self.landmarks.translate(*trans)[0].equals(self.sol))
    
    def test_rotate(self):
        angle = 98
        res = self.g4.rotate(angle, origin=Point(0,0))
        self.assertTrue(geom_almost_equals(self.g4, res.rotate(-angle, 
            origin=Point(0,0))))

    def test_scale(self):
        scale = 2., 1.
        inv = tuple(1./i for i in scale)
        res = self.g4.scale(*scale, origin=Point(0,0))
        self.assertTrue(geom_almost_equals(self.g4, res.scale(*inv, 
            origin=Point(0,0))))
        
    def test_skew(self):
        skew = 45.
        res = self.g4.skew(xs=skew, origin=Point(0,0))
        self.assertTrue(geom_almost_equals(self.g4, res.skew(xs=-skew, 
            origin=Point(0,0))))
        res = self.g4.skew(ys=skew, origin=Point(0,0))
        self.assertTrue(geom_almost_equals(self.g4, res.skew(ys=-skew, 
            origin=Point(0,0))))
            
    def test_total_bounds(self):
        bbox = self.sol.x, self.sol.y, self.esb.x, self.esb.y
        self.assertEqual(self.landmarks.total_bounds, bbox)
        self.assertEqual(self.g1.total_bounds, (0, 0, 1, 1))

    def test_coord_slice(self):
        """ Test CoordinateSlicer """
        # need some better test cases
        self.assertTrue(geom_equals(self.g3, self.g3.cx[:, :]))
        self.assertTrue(geom_equals(self.g3[[True, False]], self.g3.cx[0.9:, :0.1]))
        self.assertTrue(geom_equals(self.g3[[False, True]], self.g3.cx[0:0.1, 0.9:1.0]))
=======
if __name__ == '__main__':
    unittest.main()
>>>>>>> 3697d6b5
<|MERGE_RESOLUTION|>--- conflicted
+++ resolved
@@ -139,59 +139,12 @@
         # XXX: method works inconsistently for different pandas versions
         #self.na_none.fillna(method='backfill')
 
-<<<<<<< HEAD
-    def test_interpolate(self):
-        res = self.g5.interpolate(0.75, normalized=True)
-        self.assertTrue(geom_equals(res, GeoSeries([Point(0.5, 1.0),
-                                                    Point(0.75, 1.0)])))
-        res = self.g5.interpolate(1.5)
-        self.assertTrue(geom_equals(res, GeoSeries([Point(0.5, 1.0),
-                                                    Point(1.0, 0.5)])))
-        
-    def test_project(self):
-        res = self.g5.project(Point(1.0, 0.5))
-        assert_array_equal(res, [2.0, 1.5])
-        res = self.g5.project(Point(1.0, 0.5), normalized=True)
-        assert_array_equal(res, [1.0, 0.5])
-        
-    def test_translate_tuple(self):
-        trans = self.sol.x - self.esb.x, self.sol.y - self.esb.y
-        self.assertTrue(self.landmarks.translate(*trans)[0].equals(self.sol))
-    
-    def test_rotate(self):
-        angle = 98
-        res = self.g4.rotate(angle, origin=Point(0,0))
-        self.assertTrue(geom_almost_equals(self.g4, res.rotate(-angle, 
-            origin=Point(0,0))))
-
-    def test_scale(self):
-        scale = 2., 1.
-        inv = tuple(1./i for i in scale)
-        res = self.g4.scale(*scale, origin=Point(0,0))
-        self.assertTrue(geom_almost_equals(self.g4, res.scale(*inv, 
-            origin=Point(0,0))))
-        
-    def test_skew(self):
-        skew = 45.
-        res = self.g4.skew(xs=skew, origin=Point(0,0))
-        self.assertTrue(geom_almost_equals(self.g4, res.skew(xs=-skew, 
-            origin=Point(0,0))))
-        res = self.g4.skew(ys=skew, origin=Point(0,0))
-        self.assertTrue(geom_almost_equals(self.g4, res.skew(ys=-skew, 
-            origin=Point(0,0))))
-            
-    def test_total_bounds(self):
-        bbox = self.sol.x, self.sol.y, self.esb.x, self.esb.y
-        self.assertEqual(self.landmarks.total_bounds, bbox)
-        self.assertEqual(self.g1.total_bounds, (0, 0, 1, 1))
-
     def test_coord_slice(self):
         """ Test CoordinateSlicer """
         # need some better test cases
         self.assertTrue(geom_equals(self.g3, self.g3.cx[:, :]))
         self.assertTrue(geom_equals(self.g3[[True, False]], self.g3.cx[0.9:, :0.1]))
         self.assertTrue(geom_equals(self.g3[[False, True]], self.g3.cx[0:0.1, 0.9:1.0]))
-=======
+
 if __name__ == '__main__':
-    unittest.main()
->>>>>>> 3697d6b5
+    unittest.main()